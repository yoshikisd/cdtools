import cdtools
from matplotlib import pyplot as plt

filename = 'example_data/lab_ptycho_data.cxi'
dataset = cdtools.datasets.Ptycho2DDataset.from_cxi(filename)

# FancyPtycho is the workhorse model
model = cdtools.models.FancyPtycho.from_dataset(
    dataset,
    n_modes=3, # Use 3 incoherently mixing probe modes
    oversampling=2, # Simulate the probe on a 2xlarger real-space array
    probe_support_radius=120, # Force the probe to 0 outside a radius of 120 pix
    propagation_distance=5e-3, # Propagate the initial probe guess by 5 mm
    units='mm', # Set the units for the live plots
    obj_view_crop=-50, # Expands the field of view in the object plot by 50 pix
)

device = 'cuda'
model.to(device=device)
dataset.get_as(device=device)

# For this script, we use a slightly different pattern where we explicitly
# create a `Reconstructor` class to orchestrate the reconstruction. The
# reconstructor will store the model and dataset and create an appropriate
# optimizer. This allows the optimizer to persist between loops, along with
# e.g. estimates of the moments of individual parameters
recon = cdtools.reconstructors.AdamReconstructor(model, dataset)

# The learning rate parameter sets the alpha for Adam.
# The beta parameters are (0.9, 0.999) by default
# The batch size sets the minibatch size
<<<<<<< HEAD
for loss in model.Adam_optimize(50, dataset, lr=0.02, batch_size=20):
=======
for loss in recon.optimize(50, lr=0.02, batch_size=10):
>>>>>>> 5d43b058
    print(model.report())
    # Plotting is expensive, so we only do it every tenth epoch
    if model.epoch % 10 == 0:
        model.inspect(dataset)

# It's common to chain several different reconstruction loops. Here, we
# started with an aggressive refinement to find the probe in the previous
# loop, and now we polish the reconstruction with a lower learning rate
# and larger minibatch
for loss in recon.optimize(50, lr=0.005, batch_size=50):
    print(model.report())
    if model.epoch % 10 == 0:
        model.inspect(dataset)

# This orthogonalizes the recovered probe modes
model.tidy_probes()

model.inspect(dataset)
model.compare(dataset)
plt.show()<|MERGE_RESOLUTION|>--- conflicted
+++ resolved
@@ -29,11 +29,7 @@
 # The learning rate parameter sets the alpha for Adam.
 # The beta parameters are (0.9, 0.999) by default
 # The batch size sets the minibatch size
-<<<<<<< HEAD
-for loss in model.Adam_optimize(50, dataset, lr=0.02, batch_size=20):
-=======
 for loss in recon.optimize(50, lr=0.02, batch_size=10):
->>>>>>> 5d43b058
     print(model.report())
     # Plotting is expensive, so we only do it every tenth epoch
     if model.epoch % 10 == 0:
