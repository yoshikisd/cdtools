--- conflicted
+++ resolved
@@ -5,11 +5,8 @@
                         message='To copy construct from a tensor, ')
 
 __all__ = ['tools', 'datasets', 'models', 'reconstructors']
-<<<<<<< HEAD
-=======
 
 from ._version import __version__
->>>>>>> 5d43b058
 
 from cdtools import tools
 from cdtools import datasets
